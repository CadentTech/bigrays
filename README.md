# bigrays
`bigrays` is a framework for writing ETL jobs.

# Installation
`bigrays` can be installed with `pip` as follows

```shell
pip install -e git+https://github.com/CadentTech/bigrays#egg=bigrays
```

Note that without the `-e` flag and `#egg=bigrays` on the end of the url `pip freeze` will output `bigrays==<version>`
rather than `-e git+https://...` as typically desired.

If you want to install `bigrays` from a specific commit or tag, e.g. tag `1.0.0` simply and 
`@<commit-or-tag>` immediately before `#egg=bigrays`.

```shell
pip install -e git+https://github.com/CadentTech/bigrays@1.0.0#egg=bigrays
```

For more details on this topic see [here](https://codeinthehole.com/tips/using-pip-and-requirementstxt-to-install-from-the-head-of-a-github-branch/)

# Usage
With `bigrays` users can define (and run) an ETL job as a series of tasks. A task is simply a subclass
of `bigrays.tasks.Task` such as `bigrays.tasks.SQLExecute` or `bigrays.tasks.S3Upload`.

Once defined a job is executed by calling `bigrays.bigrays_run()`. Users can pass the sequence of tasks
to to `bigrays_run` explicitly

```python
bigrays_run(MyQuery, ProcessResultSet, Upload)
```

Or for convenience users can simply call `bigrays_run()` without any arguments and the tasks will be run
in the order they were defined.

## Example
The example below demonstrates the following
- How to query a database and retrieve the results as a `pandas.DataFrame` (`PullTrainingData`, `PullProductionData`).
- How to define a custom task and work with output from previous tasks (`MakePredictions`).
- How to upload the result of a previous task to S3 (`UploadPredictions`) as a CSV file.
- How to publish to an SNS topic.
- How to customize a `bigrays` script with parameters not known until runtime (`update_format_kws()`,
  `PullTrainingData`, `PullProductionData`, `UploadPredictions`).


```python
from datetime import datetime, timedelta
from bigrays import tasks, bigrays_run

class PullTrainingData(tasks.SQLQuery):
    query = '''
        select *
        from my_training_data
        where date between {train_period_begin} and {train_period_end}
    '''
    
class PullProductionData(tasks.SQLQuery):
    query = '''
       select *
       from my_production_data
    '''

class MakePredictions(tasks.Task):
    def run(self):
        # get training data and fit model
        X = TrainingData.output.drop('target', axis=1)
        y = TrainingData.output[['target']]
        model.fit(X, y)

        # predict on unseen data
        production_data = PullProductionData.output
        production_data['prediction'] = model.predict(production_data)
        return production_data
        
class UploadPredictions(tasks.ToS3):
    input = MakePredictions.output
    bucket = 'my-bucket/{train_period_begin}-{train_period_end}.csv'
    key = 'predictions.csv'
    
class EmailTeam(tasks.SNSPublishEmail):
    input = 'Predictions are upload to s3'
    topic = 's3-email-topic'
    subject = 'Predictions are finished'
    
if __name__ == '__main__':
    tasks.update_format_kws(
        'train_period_begin': (datetime.now() - timedelta(days=60)).strftime('%Y-%m-%d'),
        'train_period_end': datetime.now().strftime('%Y-%m-%d')
    )
    bigrays_run()
```

For additional examples see [the examples directory](./examples).

# Functional Interface

The subclass-based interface is convenient for defining pipelines of jobs since `bigrays` handles
the boilerplate of executing the tasks in order and it is declarative. However for one-off tasks
or tasks you want to run interactively. For this purpose bigrays comes with a functional interface.
For each `Task` class, `bigrays` exposes a functional interface to that class. The signature of the
function takes keyword arguments only and these arguments are the same that you would define in the
class body of the `Task`. For example with the functional interface

```python
from bigrays import tasks, bigrays_run

class MyQuery(tasks.SQLQuery):
    query = 'select top 1 * my_table'
    
bigrays_run(MyQuery)
results = MyQuery.output
```

becomes

```python
from bigrays import sql_query
results = sql_query(query='select top 1 * from my_table')
```

# Additional usage details

## Task execution order
Note that tasks are executed sequentially in the same order as they are defined unless passed explicitly
to `bigrays_run`.

## The Task protocol
Tasks are the central feature in `bigrays`. Tasks are any class that inherits from `bigrays.tasks.BaseTask`
and implements a `run()` method.
Additionally if a task requires a particular resource it should set the attribute `.required_resource`
to the resource it needs (e.g. `bigrays.resources.SQLSession`).

Users should rarely need to define their own tasks however as `bigrays` provides tasks to accomplish
common ETL tasks. Before defining your own task you should be sure that `bigrays` has not already
implemented one to get the job you need done for you.

# Resources
`bigrays` is designed to manage external resources (such as database or S3 connections) as
needed so that the user need not be concerned with this task. However there are two things
about how `bigrays` handles resources to keep in mind when defining a job.

1. Only one resource is ever open at a time and for is kept open as long as possible. This
   means once a resource is opened it will remain open until a task is executed which
   requires a different context.
2. Each resource may require its own set of credentials needed to open the resource. On how to
   configure the credentials for your job see [Configuration](Configuration).

The first point implies that consecutive tasks which require the same resource will all access
the same resource. This is why several `SQLQuery` tasks can access the same temporary tables
if they are executed consecutively. However this also means that if another `SQLTask` were to
follow `ToS3` it **would not** have access to any of these temporary tables.

# Configuration
In order to access certain resources, the following attributes of `bigrays.config.BigraysConfig`
may need to be set.

<<<<<<< HEAD
- `AWS_REQUIRE_SECRETS`: Boolean indicating if AWS credentials required. Set to
  False if using AWS roles or ~/.aws/credentials.
- `AWS_ACCESS_KEY_ID`: Required by tasks which interact with AWS services if `AWS_REQUIRE_SECRETS=TRUE`.
- `AWS_SECRET_ACCESS_KEY`: Required by tasks which interact with AWS services if `AWS_REQUIRE_SECRETS=TRUE`.
- `AWS_REGION`: Required by tasks which interact with AWS services if `AWS_REQUIRE_SECRETS=TRUE`.
- `ODBC_UID`: UID value for ODBC connections
- `ODBC_PWD`: PWD value for ODBC connections
- `ODBC_DSN`: DSN value for ODBC connections
- `ODBC_FLAVOR`: The SQL flavor, or dialect as compatible with `pyodbc`. E.g. `mssql`
- `ODBC_CONNECT_PARAMS`: List of query parameters to include
=======
- AWS_REQUIRE_SECRETS: Boolean indicating if AWS credentials required. Set to
  False if using AWS roles or ~/.aws/credentials.
- AWS_ACCESS_KEY_ID: Required by tasks which interact with AWS services if `AWS_REQUIRE_SECRETS=TRUE`.
- AWS_SECRET_ACCESS_KEY: Required by tasks which interact with AWS services if `AWS_REQUIRE_SECRETS=TRUE`.
- AWS_REGION: Required by tasks which interact with AWS services if `AWS_REQUIRE_SECRETS=TRUE`.
- DB_UID: UID value for ODBC connections
- DB_PWD: PWD value for ODBC connections
- DB_DSN: DSN value for ODBC connections
- DB_FLAVOR: The SQL flavor, or dialect as compatible with `pyodbc`. E.g. `mssql`
>>>>>>> 1b61aea2

These can be assigned directly within a script (e.g. `BigraysConfig.AWS_REGION = 'us-east'`)
or by setting the environment variable `BIGRAYS_<PARAMETER_NAME>` (e.g. `export BIGRAYS_AWS_REGION='us-east'`).

# Logging
By default `bigrays` logs silently to a null handler. However, the `bigrays` logger can be
retrieved with `logging.getLogger('bigrays')` and configured as usual.<|MERGE_RESOLUTION|>--- conflicted
+++ resolved
@@ -155,7 +155,6 @@
 In order to access certain resources, the following attributes of `bigrays.config.BigraysConfig`
 may need to be set.
 
-<<<<<<< HEAD
 - `AWS_REQUIRE_SECRETS`: Boolean indicating if AWS credentials required. Set to
   False if using AWS roles or ~/.aws/credentials.
 - `AWS_ACCESS_KEY_ID`: Required by tasks which interact with AWS services if `AWS_REQUIRE_SECRETS=TRUE`.
@@ -165,18 +164,7 @@
 - `ODBC_PWD`: PWD value for ODBC connections
 - `ODBC_DSN`: DSN value for ODBC connections
 - `ODBC_FLAVOR`: The SQL flavor, or dialect as compatible with `pyodbc`. E.g. `mssql`
-- `ODBC_CONNECT_PARAMS`: List of query parameters to include
-=======
-- AWS_REQUIRE_SECRETS: Boolean indicating if AWS credentials required. Set to
-  False if using AWS roles or ~/.aws/credentials.
-- AWS_ACCESS_KEY_ID: Required by tasks which interact with AWS services if `AWS_REQUIRE_SECRETS=TRUE`.
-- AWS_SECRET_ACCESS_KEY: Required by tasks which interact with AWS services if `AWS_REQUIRE_SECRETS=TRUE`.
-- AWS_REGION: Required by tasks which interact with AWS services if `AWS_REQUIRE_SECRETS=TRUE`.
-- DB_UID: UID value for ODBC connections
-- DB_PWD: PWD value for ODBC connections
-- DB_DSN: DSN value for ODBC connections
-- DB_FLAVOR: The SQL flavor, or dialect as compatible with `pyodbc`. E.g. `mssql`
->>>>>>> 1b61aea2
+- `ODBC_CONNECT_PARAMS`: List of query parameters to include. Should be a comma separated list, e.g. `'ODBC_UID,ODBC_PWD,ODBC_DSN'` of the corresponding `BigRaysConfig` attributes.
 
 These can be assigned directly within a script (e.g. `BigraysConfig.AWS_REGION = 'us-east'`)
 or by setting the environment variable `BIGRAYS_<PARAMETER_NAME>` (e.g. `export BIGRAYS_AWS_REGION='us-east'`).
